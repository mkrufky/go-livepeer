package server

import (
	"context"
	"encoding/json"
	"fmt"
	"math/big"
	"net/http"
	"strconv"
	"strings"

	"github.com/livepeer/lpms/stream"

	"github.com/golang/glog"
	"github.com/livepeer/go-livepeer/core"
	lpmon "github.com/livepeer/go-livepeer/monitor"
	"github.com/livepeer/go-livepeer/net"
	"github.com/livepeer/go-livepeer/types"
)

func (s *LivepeerServer) StartWebserver() {
	//Temporary endpoint just so we can invoke a transcode job.  IRL this should be invoked by transcoders monitoring the smart contract.
	http.HandleFunc("/transcode", func(w http.ResponseWriter, r *http.Request) {
		strmID := r.URL.Query().Get("strmID")
		if strmID == "" {
			http.Error(w, "Need to specify strmID", 500)
			return
		}

		ps := []types.VideoProfile{types.P240p30fps16x9, types.P360p30fps16x9}
		ids, err := s.LivepeerNode.TranscodeAndBroadcast(net.TranscodeConfig{StrmID: strmID, Profiles: ps}, nil)
		if err != nil {
			glog.Errorf("Error transcoding: %v", err)
			http.Error(w, "Error transcoding.", 500)
		}

		vids := make(map[core.StreamID]types.VideoProfile)
		for i, vp := range ps {
			vids[ids[i]] = vp
		}

		sid := core.StreamID(strmID)
		s.LivepeerNode.NotifyBroadcaster(sid.GetNodeID(), sid, vids)
	})

	//Set the broadcast config for creating onchain jobs.
	http.HandleFunc("/setBroadcastConfig", func(w http.ResponseWriter, r *http.Request) {
		p := r.URL.Query().Get("price")
		if p != "" {
			pi, err := strconv.Atoi(p)
			if err != nil {
				glog.Errorf("Price conversion failed: %v", err)
				return
			}
			BroadcastPrice = big.NewInt(int64(pi))
		}

		j := r.URL.Query().Get("job")
		if j != "" {
			jp := types.VideoProfileLookup[j]
			if jp.Name != "" {
				BroadcastJobVideoProfile = jp
			}
		}

		glog.Infof("Transcode Job Price: %v, Transcode Job Type: %v", BroadcastPrice, BroadcastJobVideoProfile.Name)
	})

	//Activate the transcoder on-chain.
	http.HandleFunc("/activateTranscoder", func(w http.ResponseWriter, r *http.Request) {
		// active, err := s.LivepeerNode.Eth.IsActiveTranscoder()
		// if err != nil {
		// 	glog.Errorf("Error getting transcoder state: %v", err)
		// }
		// if active {
		// 	glog.Error("Transcoder is already active")
		// 	return
		// }

		// //Wait until a fresh round, register transcoder
		// err = s.LivepeerNode.Eth.WaitUntilNextRound(eth.ProtocolBlockPerRound)
		// if err != nil {
		// 	glog.Errorf("Failed to wait until next round: %v", err)
		// 	return
		// }
		// if err := eth.CheckRoundAndInit(s.LivepeerNode.Eth, EthRpcTimeout, EthMinedTxTimeout); err != nil {
		// 	glog.Errorf("%v", err)
		// 	return
		// }

		// tx, err := s.LivepeerNode.Eth.Transcoder(10, 5, big.NewInt(100))
		// if err != nil {
		// 	glog.Errorf("Error creating transcoder: %v", err)
		// 	return
		// }

		// receipt, err := eth.WaitForMinedTx(s.LivepeerNode.Eth.Backend(), EthRpcTimeout, EthMinedTxTimeout, tx.Hash())
		// if err != nil {
		// 	glog.Errorf("%v", err)
		// 	return
		// }
		// if tx.Gas().Cmp(receipt.GasUsed) == 0 {
		// 	glog.Errorf("Client 0 failed transcoder registration")
		// }

		// printStake(s.LivepeerNode.Eth)
	})

	//Set transcoder config on-chain.
	http.HandleFunc("/setTranscoderConfig", func(w http.ResponseWriter, r *http.Request) {
		fc := r.URL.Query().Get("feecut")
		if fc != "" {
			fci, err := strconv.Atoi(fc)
			if err != nil {
				glog.Errorf("Fee cut conversion failed: %v", err)
				return
			}
			TranscoderFeeCut = uint8(fci)
		}

		rc := r.URL.Query().Get("rewardcut")
		if rc != "" {
			rci, err := strconv.Atoi(rc)
			if err != nil {
				glog.Errorf("Reward cut conversion failed: %v", err)
				return
			}
			TranscoderRewardCut = uint8(rci)
		}

		p := r.URL.Query().Get("price")
		if p != "" {
			pi, err := strconv.Atoi(p)
			if err != nil {
				glog.Errorf("Price conversion failed: %v", err)
				return
			}
			TranscoderSegmentPrice = big.NewInt(int64(pi))
		}

		glog.Infof("Transcoder Fee Cut: %v, Transcoder Reward Cut: %v, Transcoder Segment Price: %v", TranscoderFeeCut, TranscoderRewardCut, TranscoderSegmentPrice)
	})

	//Bond some amount of tokens to a transcoder.
	http.HandleFunc("/bond", func(w http.ResponseWriter, r *http.Request) {
		// addrStr := r.URL.Query().Get("addr")
		// if addrStr == "" {
		// 	glog.Errorf("Need to provide addr")
		// 	return
		// }

		// amountStr := r.URL.Query().Get("amount")
		// if amountStr == "" {
		// 	glog.Errorf("Need to provide amount")
		// 	return
		// }

		// addr := common.HexToAddress(addrStr)
		// amount, err := strconv.Atoi(amountStr)
		// if err != nil {
		// 	glog.Errorf("Cannot convert amount: %v", err)
		// 	return
		// }

		// eth.CheckRoundAndInit(s.LivepeerNode.Eth, EthRpcTimeout, EthMinedTxTimeout)
		// tx, err := s.LivepeerNode.Eth.Bond(big.NewInt(int64(amount)), addr)
		// if err != nil {
		// 	glog.Errorf("Failed to bond: %v", err)
		// 	return
		// }
		// receipt, err := eth.WaitForMinedTx(s.LivepeerNode.Eth.Backend(), EthRpcTimeout, EthMinedTxTimeout, tx.Hash())
		// if err != nil {
		// 	glog.Errorf("%v", err)
		// 	return
		// }
		// if tx.Gas().Cmp(receipt.GasUsed) == 0 {
		// 	glog.Errorf("Failed bonding: Ethereum Exception")
		// }
	})

	//Print the transcoder's stake
	http.HandleFunc("/transcoderStake", func(w http.ResponseWriter, r *http.Request) {
		if s.LivepeerNode.Eth != nil {
			b, err := s.LivepeerNode.Eth.TranscoderStake()
			if err != nil {
				w.Write([]byte(""))
			}
			w.Write([]byte(b.String()))
		}
	})

	http.HandleFunc("/deposit", func(w http.ResponseWriter, r *http.Request) {
		if s.LivepeerNode.Eth != nil {
			//Parse amount
			amountStr := r.URL.Query().Get("amount")
			if amountStr == "" {
				glog.Errorf("Need to provide amount")
				return
			}
			amount, err := strconv.Atoi(amountStr)
			if err != nil {
				glog.Errorf("Cannot convert amount: %v", err)
				return
			}
			glog.Infof("Depositing: %v", amount)

			rc, ec := s.LivepeerNode.Eth.Deposit(big.NewInt(int64(amount)))
			select {
			case rec := <-rc:
				glog.Infof("%v", rec)
			case err := <-ec:
				glog.Errorf("Error depositing: %v", err)
			}
		}
	})

	http.HandleFunc("/faucet", func(w http.ResponseWriter, r *http.Request) {
		if s.LivepeerNode.Eth != nil {
			// s.LivepeerNode.Eth.Fa
		}
	})

	//Print the current broadcast HLS streamID
	http.HandleFunc("/streamID", func(w http.ResponseWriter, r *http.Request) {
		w.Write([]byte(LastHLSStreamID))
	})

	http.HandleFunc("/localStreams", func(w http.ResponseWriter, r *http.Request) {
		strmIDs := s.LivepeerNode.StreamDB.GetStreamIDs(stream.HLS)
		ret := make([]map[string]string, 0)
		for _, strmID := range strmIDs {
			ret = append(ret, map[string]string{"format": "hls", "streamID": strmID.String()})
		}
		js, err := json.Marshal(ret)
		if err != nil {
			http.Error(w, err.Error(), http.StatusInternalServerError)
			return
		}

		w.Header().Set("Content-Type", "application/json")
		w.Write(js)
	})

	http.HandleFunc("/peersCount", func(w http.ResponseWriter, r *http.Request) {
		ret := make(map[string]int)
		ret["count"] = lpmon.Instance().GetPeerCount()

		js, err := json.Marshal(ret)
		if err != nil {
			http.Error(w, err.Error(), http.StatusInternalServerError)
			return
		}

		w.Header().Set("Access-Control-Allow-Origin", "*")
		w.Header().Set("Content-Type", "application/json")
		w.Write(js)
	})

	http.HandleFunc("/status", func(w http.ResponseWriter, r *http.Request) {
		w.Write([]byte(fmt.Sprintf("StreamDB: %v", s.LivepeerNode.StreamDB)))
		w.Write([]byte(fmt.Sprintf("\n\nVideoNetwork: %v", s.LivepeerNode.VideoNetwork)))
	})

	http.HandleFunc("/nodeID", func(w http.ResponseWriter, r *http.Request) {
		w.Write([]byte(s.LivepeerNode.VideoNetwork.GetNodeID()))
	})

	http.HandleFunc("/nodeAddrs", func(w http.ResponseWriter, r *http.Request) {
		w.Write([]byte(strings.Join(s.LivepeerNode.Addrs, ", ")))
	})

	http.HandleFunc("/protocolContractAddr", func(w http.ResponseWriter, r *http.Request) {
		if s.LivepeerNode.Eth != nil {
			w.Write([]byte(s.LivepeerNode.Eth.GetProtocolAddr()))
		}
	})

	http.HandleFunc("/tokenContractAddr", func(w http.ResponseWriter, r *http.Request) {
		if s.LivepeerNode.Eth != nil {
			w.Write([]byte(s.LivepeerNode.Eth.GetTokenAddr()))
		}
	})

	http.HandleFunc("/faucetContractAddr", func(w http.ResponseWriter, r *http.Request) {
		if s.LivepeerNode.Eth != nil {
			w.Write([]byte(s.LivepeerNode.Eth.GetFaucetAddr()))
		}
	})

	http.HandleFunc("/ethAddr", func(w http.ResponseWriter, r *http.Request) {
		if s.LivepeerNode.Eth != nil {
			w.Write([]byte(s.LivepeerNode.EthAccount))
		}
	})

	http.HandleFunc("/tokenBalance", func(w http.ResponseWriter, r *http.Request) {
		if s.LivepeerNode.Eth != nil {
			b, err := s.LivepeerNode.Eth.TokenBalance()
			if err != nil {
				w.Write([]byte(""))
			}
			w.Write([]byte(b.String()))
		}
	})

	http.HandleFunc("/ethBalance", func(w http.ResponseWriter, r *http.Request) {
		if s.LivepeerNode.Eth != nil {
			b, err := s.LivepeerNode.Eth.Backend().BalanceAt(context.Background(), s.LivepeerNode.Eth.Account().Address, nil)
			if err != nil {
				w.Write([]byte(""))
			}
			w.Write([]byte(b.String()))
		}
	})

	http.HandleFunc("/broadcasterDeposit", func(w http.ResponseWriter, r *http.Request) {
		if s.LivepeerNode.Eth != nil {
			b, err := s.LivepeerNode.Eth.GetBroadcasterDeposit(s.LivepeerNode.Eth.Account().Address)
			if err != nil {
				w.Write([]byte(""))
			}
			w.Write([]byte(b.String()))
		}
	})

	http.HandleFunc("/transcoderBond", func(w http.ResponseWriter, r *http.Request) {
		if s.LivepeerNode.Eth != nil {
			b, err := s.LivepeerNode.Eth.TranscoderBond()
			if err != nil {
				w.Write([]byte(""))
			}
			w.Write([]byte(b.String()))
		}
	})

	http.HandleFunc("/isActiveTranscoder", func(w http.ResponseWriter, r *http.Request) {
		if s.LivepeerNode.Eth != nil {
			reg, err := s.LivepeerNode.Eth.IsRegisteredTranscoder()
			if err != nil {
				w.Write([]byte("False"))
				return
			}
			active, err := s.LivepeerNode.Eth.IsActiveTranscoder()
			if err != nil {
				w.Write([]byte("False"))
				return
			}

			if reg && active {
				w.Write([]byte("True"))
			} else {
				w.Write([]byte("False"))
			}
			return
		}

		w.Write([]byte("False"))
	})

<<<<<<< HEAD
	http.HandleFunc("/requestTokens", func(w http.ResponseWriter, r *http.Request) {
		if s.LivepeerNode.Eth != nil {
			glog.Infof("Requesting tokens from faucet")

			rc, ec := s.LivepeerNode.Eth.RequestTokens()
			select {
			case rec := <-rc:
				glog.Infof("%v", rec)
			case err := <-ec:
				glog.Errorf("Error request tokens from faucet: %v", err)
			}
		}
	})
=======
>>>>>>> fffc1bd1
}<|MERGE_RESOLUTION|>--- conflicted
+++ resolved
@@ -357,7 +357,6 @@
 		w.Write([]byte("False"))
 	})
 
-<<<<<<< HEAD
 	http.HandleFunc("/requestTokens", func(w http.ResponseWriter, r *http.Request) {
 		if s.LivepeerNode.Eth != nil {
 			glog.Infof("Requesting tokens from faucet")
@@ -371,6 +370,4 @@
 			}
 		}
 	})
-=======
->>>>>>> fffc1bd1
 }